--- conflicted
+++ resolved
@@ -83,12 +83,8 @@
 				}
 
 				fmt.Println("Uploading thumbnail to pre-signed url...")
-<<<<<<< HEAD
-				um, err := upload_utils.NewUploadManagerFromConfig(proj, timeout,
+				um, err := upload_utils.NewUploadManagerFromConfig(proj, timeout, true,
 					&upload_utils.ApiOpts{SecurityTokenInterface: pm.SecurityTokenCli(), FileInterface: pm.FileCli()}, multiOpts)
-=======
-				um, err := upload_utils.NewUploadManagerFromConfig(pm, proj, timeout, true, multiOpts)
->>>>>>> a7f07e2c
 				if err != nil {
 					log.Fatalf("unable to create upload manager: %v", err)
 				}
