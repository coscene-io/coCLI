// Copyright 2024 coScene
//
// Licensed under the Apache License, Version 2.0 (the "License");
// you may not use this file except in compliance with the License.
// You may obtain a copy of the License at
//
//     http://www.apache.org/licenses/LICENSE-2.0
//
// Unless required by applicable law or agreed to in writing, software
// distributed under the License is distributed on an "AS IS" BASIS,
// WITHOUT WARRANTIES OR CONDITIONS OF ANY KIND, either express or implied.
// See the License for the specific language governing permissions and
// limitations under the License.

package api

import (
	"context"
	"fmt"
	"strings"
	"time"

	openv1alpha1connect "buf.build/gen/go/coscene-io/coscene-openapi/connectrpc/go/coscene/openapi/dataplatform/v1alpha1/services/servicesconnect"
	"buf.build/gen/go/coscene-io/coscene-openapi/protocolbuffers/go/coscene/openapi/dataplatform/v1alpha1/commons"
	openv1alpha1resource "buf.build/gen/go/coscene-io/coscene-openapi/protocolbuffers/go/coscene/openapi/dataplatform/v1alpha1/resources"
	openv1alpha1service "buf.build/gen/go/coscene-io/coscene-openapi/protocolbuffers/go/coscene/openapi/dataplatform/v1alpha1/services"
	"connectrpc.com/connect"
	"github.com/coscene-io/cocli/internal/constants"
	"github.com/coscene-io/cocli/internal/iostreams"
	"github.com/coscene-io/cocli/internal/name"
	"github.com/pkg/errors"
	"github.com/samber/lo"
	"google.golang.org/genproto/protobuf/field_mask"
)

type RecordInterface interface {
	// Get gets a record by name.
	Get(ctx context.Context, recordName *name.Record) (*openv1alpha1resource.Record, error)

	// Create creates a record.
	Create(ctx context.Context, parent *name.Project, title string, deviceNameStr string, description string, labelDisplayNames []*openv1alpha1resource.Label) (*openv1alpha1resource.Record, error)

	// Copy copies a record to target project.
	Copy(ctx context.Context, recordName *name.Record, targetProjectName *name.Project) (*openv1alpha1resource.Record, error)

	// Move moves a record to target project.
	Move(ctx context.Context, recordName *name.Record, targetProjectName *name.Project) (*openv1alpha1resource.Record, error)

	// CopyFiles copies files from src record to dst record.
	CopyFiles(ctx context.Context, srcRecordName *name.Record, dstRecordName *name.Record, files []*openv1alpha1resource.File) error

	// MoveFiles moves files from src record to dst record.
	MoveFiles(ctx context.Context, srcRecordName *name.Record, dstRecordName *name.Record, files []*openv1alpha1resource.File) error

	// ListAllFiles lists all files in a record.
	ListAllFiles(ctx context.Context, recordName *name.Record) ([]*openv1alpha1resource.File, error)

	// ListAllFilesWithFilter lists all files in a record with additional filter.
	ListAllFilesWithFilter(ctx context.Context, recordName *name.Record, additionalFilter string) ([]*openv1alpha1resource.File, error)

	// ListFilesWithPagination lists files in a record with pagination support.
	ListFilesWithPagination(ctx context.Context, recordName *name.Record, pageSize int, skip int) ([]*openv1alpha1resource.File, error)

	// ListFilesWithPaginationAndFilter lists files in a record with pagination support and additional filter.
	ListFilesWithPaginationAndFilter(ctx context.Context, recordName *name.Record, pageSize int, skip int, additionalFilter string) ([]*openv1alpha1resource.File, error)

	// Delete deletes a record by name.
	Delete(ctx context.Context, recordName *name.Record) error

	// DeleteFile deletes a file by name.
	DeleteFile(ctx context.Context, recordName *name.Record, fileName string) error

	// Update updates a record.
	Update(ctx context.Context, recordName *name.Record, title string, description string, labels []*openv1alpha1resource.Label, fieldMask []string) error

	// ListAllEvents lists all events in a record.
	ListAllEvents(ctx context.Context, recordName *name.Record) ([]*openv1alpha1resource.Event, error)

	// ListAllMoments lists all moments in a record.
	ListAllMoments(ctx context.Context, recordName *name.Record) ([]*Moment, error)

<<<<<<< HEAD
	// ListAll lists all records in a project.
	ListAll(ctx context.Context, options *ListRecordsOptions, io *iostreams.IOStreams) ([]*openv1alpha1resource.Record, error)

	// ListWithPagination lists records in a project with pagination support.
	ListWithPagination(ctx context.Context, options *ListRecordsOptions, pageSize int, skip int, io *iostreams.IOStreams) ([]*openv1alpha1resource.Record, error)
=======
	// SearchAll searches all records in a project using the new SearchRecords API.
	SearchAll(ctx context.Context, options *SearchRecordsOptions) ([]*openv1alpha1resource.Record, error)

	// SearchWithPageToken searches records with page token support (new API).
	SearchWithPageToken(ctx context.Context, options *SearchRecordsOptions) (*SearchRecordsResult, error)
>>>>>>> 41d36fc3

	// GenerateRecordThumbnailUploadUrl generates a pre-signed URL for uploading a record thumbnail.
	GenerateRecordThumbnailUploadUrl(ctx context.Context, recordName *name.Record) (string, error)

	// RecordId2Name converts a record id or name to a record name.
	RecordId2Name(ctx context.Context, recordIdOrName string, projectNameStr *name.Project) (*name.Record, error)
}

type SearchRecordsOptions struct {
	Project        *name.Project
	Titles         []string
	Labels         []string
	IncludeArchive bool
	PageSize       int32
	PageToken      string
	OrderBy        string
}

type SearchRecordsResult struct {
	Records       []*openv1alpha1resource.Record
	NextPageToken string
	TotalSize     int64
}

type recordClient struct {
	recordServiceClient openv1alpha1connect.RecordServiceClient
	fileServiceClient   openv1alpha1connect.FileServiceClient
	userServiceClient   openv1alpha1connect.UserServiceClient
	labelServiceClient  openv1alpha1connect.LabelServiceClient
}

type Moment struct {
	Name              string            `json:"name"`
	Description       string            `json:"description"`
	TriggerTime       string            `json:"triggerTime"`
	Duration          string            `json:"duration"`
	Attribute         map[string]string `json:"attribute"`
	CustomFieldValues []map[string]any  `json:"customFieldValues"`
}

func NewRecordClient(recordServiceClient openv1alpha1connect.RecordServiceClient, fileServiceClient openv1alpha1connect.FileServiceClient, userServiceClient openv1alpha1connect.UserServiceClient, labelServiceClient openv1alpha1connect.LabelServiceClient) RecordInterface {
	return &recordClient{
		recordServiceClient: recordServiceClient,
		fileServiceClient:   fileServiceClient,
		userServiceClient:   userServiceClient,
		labelServiceClient:  labelServiceClient,
	}
}

func (c *recordClient) Get(ctx context.Context, recordName *name.Record) (*openv1alpha1resource.Record, error) {
	getRecordReq := connect.NewRequest(&openv1alpha1service.GetRecordRequest{
		Name: recordName.String(),
	})
	getRecordRes, err := c.recordServiceClient.GetRecord(ctx, getRecordReq)
	if err != nil {
		return nil, err
	}
	return getRecordRes.Msg, nil
}

func (c *recordClient) Create(ctx context.Context, parent *name.Project, title string, deviceNameStr string, description string, labels []*openv1alpha1resource.Label) (*openv1alpha1resource.Record, error) {
	var (
		device *openv1alpha1resource.Device = nil
	)
	if len(deviceNameStr) > 0 {
		device = &openv1alpha1resource.Device{Name: deviceNameStr}
	}

	req := connect.NewRequest(&openv1alpha1service.CreateRecordRequest{
		Parent: parent.String(),
		Record: &openv1alpha1resource.Record{
			Title:       title,
			Description: description,
			Device:      device,
			Labels:      labels,
		},
	})
	resp, err := c.recordServiceClient.CreateRecord(ctx, req)
	if err != nil {
		return nil, err
	}
	return resp.Msg, err
}

func (c *recordClient) Copy(ctx context.Context, recordName *name.Record, targetProjectName *name.Project) (*openv1alpha1resource.Record, error) {
	req := connect.NewRequest(&openv1alpha1service.CopyRecordsRequest{
		Parent:      recordName.Project().String(),
		Destination: targetProjectName.String(),
		Records:     []string{recordName.String()},
	})
	resp, err := c.recordServiceClient.CopyRecords(ctx, req)
	if err != nil {
		return nil, err
	}
	if len(resp.Msg.Records) != 1 {
		return nil, errors.Errorf("unexpected number of records in response: %d", len(resp.Msg.Records))
	}
	return resp.Msg.Records[0], nil
}

func (c *recordClient) CopyFiles(ctx context.Context, srcRecordName *name.Record, dstRecordName *name.Record, files []*openv1alpha1resource.File) error {
	copyPairs := lo.Map(files, func(file *openv1alpha1resource.File, _ int) *openv1alpha1service.CopyFilesRequest_CopyPair {
		return &openv1alpha1service.CopyFilesRequest_CopyPair{
			SrcFile: file.GetFilename(),
			DstFile: file.GetFilename(),
		}
	})

	req := connect.NewRequest(&openv1alpha1service.CopyFilesRequest{
		Parent:      srcRecordName.String(),
		Destination: dstRecordName.String(),
		CopyPairs:   copyPairs,
	})

	res, err := c.fileServiceClient.CopyFiles(ctx, req)
	if err != nil {
		return err
	}
	// TODO: The matrix server did not handle the copied files in the response correctly.
	// 	 We will be able to check the Files field after the server is updated.
	if res.Msg != nil {
		if res.Msg.Files != nil && len(res.Msg.Files) == len(files) {
			// Server returned copied files in response (ideal case)
			return nil
		}
		// Server did not return copied files in response (current behavior)
		return nil
	}
	return nil
}

func (c *recordClient) Move(ctx context.Context, recordName *name.Record, targetProjectName *name.Project) (*openv1alpha1resource.Record, error) {
	req := connect.NewRequest(&openv1alpha1service.MoveRecordsRequest{
		Parent:      recordName.Project().String(),
		Destination: targetProjectName.String(),
		Records:     []string{recordName.String()},
	})
	resp, err := c.recordServiceClient.MoveRecords(ctx, req)
	if err != nil {
		return nil, err
	}
	if len(resp.Msg.Records) != 1 {
		return nil, errors.Errorf("unexpected number of records in response: %d", len(resp.Msg.Records))
	}
	return resp.Msg.Records[0], nil
}

func (c *recordClient) MoveFiles(ctx context.Context, srcRecordName *name.Record, dstRecordName *name.Record, files []*openv1alpha1resource.File) error {
	movePairs := lo.Map(files, func(file *openv1alpha1resource.File, _ int) *openv1alpha1service.MoveFilesRequest_MovePair {
		return &openv1alpha1service.MoveFilesRequest_MovePair{
			SrcFile: file.GetFilename(),
			DstFile: file.GetFilename(),
		}
	})

	req := connect.NewRequest(&openv1alpha1service.MoveFilesRequest{
		Parent:      srcRecordName.String(),
		Destination: dstRecordName.String(),
		MovePairs:   movePairs,
	})

	res, err := c.fileServiceClient.MoveFiles(ctx, req)
	if err != nil {
		return err
	}
	// TODO: The matrix server did not handle the moved files in the response correctly.
	// 	 We will be able to check the Files field after the server is updated.
	if res.Msg != nil {
		if res.Msg.Files != nil && len(res.Msg.Files) == len(files) {
			// Server returned moved files in response (ideal case)
			return nil
		}
		// Server did not return moved files in response (current behavior)
		return nil
	}
	return nil
}

func (c *recordClient) ListAllFiles(ctx context.Context, recordName *name.Record) ([]*openv1alpha1resource.File, error) {
	return c.listAllFilesWithFilter(ctx, recordName, "")
}

func (c *recordClient) ListAllFilesWithFilter(ctx context.Context, recordName *name.Record, additionalFilter string) ([]*openv1alpha1resource.File, error) {
	return c.listAllFilesWithFilter(ctx, recordName, additionalFilter)
}

func (c *recordClient) listAllFilesWithFilter(ctx context.Context, recordName *name.Record, additionalFilter string) ([]*openv1alpha1resource.File, error) {
	return c.listFilesCore(ctx, recordName, 0, 0, additionalFilter, true)
}

func (c *recordClient) ListFilesWithPagination(ctx context.Context, recordName *name.Record, pageSize int, skip int) ([]*openv1alpha1resource.File, error) {
	return c.listFilesWithPaginationAndFilter(ctx, recordName, pageSize, skip, "")
}

func (c *recordClient) ListFilesWithPaginationAndFilter(ctx context.Context, recordName *name.Record, pageSize int, skip int, additionalFilter string) ([]*openv1alpha1resource.File, error) {
	return c.listFilesWithPaginationAndFilter(ctx, recordName, pageSize, skip, additionalFilter)
}

func (c *recordClient) listFilesWithPaginationAndFilter(ctx context.Context, recordName *name.Record, pageSize int, skip int, additionalFilter string) ([]*openv1alpha1resource.File, error) {
	return c.listFilesCore(ctx, recordName, pageSize, skip, additionalFilter, false)
}

// listFilesCore is an internal helper that lists files either across all pages
// (all=true) or a single page (all=false). It returns raw results including
// directories. Callers can filter directories as needed.
func (c *recordClient) listFilesCore(ctx context.Context, recordName *name.Record, pageSize int, skip int, additionalFilter string, all bool) ([]*openv1alpha1resource.File, error) {
	filter := additionalFilter

	if all {
		var (
			ret  []*openv1alpha1resource.File
			offs = skip
		)
		for {
			req := connect.NewRequest(&openv1alpha1service.ListFilesRequest{
				Parent:   recordName.String(),
				PageSize: constants.MaxPageSize,
				Skip:     int32(offs),
				Filter:   filter,
			})
			res, err := c.fileServiceClient.ListFiles(ctx, req)
			if err != nil {
				return nil, fmt.Errorf("failed to list files at skip %d: %w", offs, err)
			}

			ret = append(ret, res.Msg.Files...)
			offs += constants.MaxPageSize
			if offs >= int(res.Msg.TotalSize) {
				break
			}
		}
		return ret, nil
	}

	req := connect.NewRequest(&openv1alpha1service.ListFilesRequest{
		Parent:   recordName.String(),
		PageSize: int32(pageSize),
		Skip:     int32(skip),
		Filter:   filter,
	})
	res, err := c.fileServiceClient.ListFiles(ctx, req)
	if err != nil {
		return nil, fmt.Errorf("failed to list files: %w", err)
	}
	return res.Msg.Files, nil
}

func (c *recordClient) Delete(ctx context.Context, recordName *name.Record) error {
	deleteRecordReq := connect.NewRequest(&openv1alpha1service.DeleteRecordRequest{
		Name: recordName.String(),
	})
	_, err := c.recordServiceClient.DeleteRecord(ctx, deleteRecordReq)
	return err
}

func (c *recordClient) DeleteFile(ctx context.Context, recordName *name.Record, fileName string) error {
	deleteFileReq := connect.NewRequest(&openv1alpha1service.DeleteFileRequest{
		Name: name.File{
			ProjectID: recordName.ProjectID,
			RecordID:  recordName.RecordID,
			Filename:  fileName,
		}.String(),
	})
	_, err := c.fileServiceClient.DeleteFile(ctx, deleteFileReq)
	return err
}

func (c *recordClient) Update(ctx context.Context, recordName *name.Record, title string, description string, labels []*openv1alpha1resource.Label, fieldMask []string) error {
	req := connect.NewRequest(&openv1alpha1service.UpdateRecordRequest{
		Record: &openv1alpha1resource.Record{
			Name:        recordName.String(),
			Title:       title,
			Description: description,
			Labels:      labels,
		},
		UpdateMask: &field_mask.FieldMask{
			Paths: fieldMask,
		},
	})
	_, err := c.recordServiceClient.UpdateRecord(ctx, req)
	return err
}

func (c *recordClient) ListAllEvents(ctx context.Context, recordName *name.Record) ([]*openv1alpha1resource.Event, error) {
	var (
		skip = 0
		ret  []*openv1alpha1resource.Event
	)

	for {
		req := connect.NewRequest(&openv1alpha1service.ListRecordEventsRequest{
			Parent:   recordName.String(),
			PageSize: constants.MaxPageSize,
			Skip:     int32(skip),
			Filter:   "",
		})
		res, err := c.recordServiceClient.ListRecordEvents(ctx, req)
		if err != nil {
			return nil, fmt.Errorf("failed to list events at skip %d: %w", skip, err)
		}
		if len(res.Msg.Events) == 0 {
			break
		}
		ret = append(ret, res.Msg.Events...)
		skip += constants.MaxPageSize
	}

	return ret, nil
}

func (c *recordClient) ListAllMoments(ctx context.Context, recordName *name.Record) ([]*Moment, error) {
	events, err := c.ListAllEvents(ctx, recordName)
	if err != nil {
		return nil, err
	}

	users := []string{}
	var name2User map[string]*openv1alpha1resource.User
	lo.ForEach(events, func(event *openv1alpha1resource.Event, _ int) {
		lo.ForEach(event.CustomFieldValues, func(value *commons.CustomFieldValue, _ int) {
			if _, ok := value.GetProperty().GetType().(*commons.Property_User); ok {
				users = append(users, lo.Map(value.GetUser().GetIds(), func(id string, _ int) string { return name.User{UserID: id}.String() })...)
			}
		})
	})
	if len(users) > 0 {
		res, err := c.userServiceClient.BatchGetUsers(ctx, connect.NewRequest(&openv1alpha1service.BatchGetUsersRequest{Names: users}))
		if err != nil {
			return nil, err
		}
		name2User = lo.SliceToMap(res.Msg.Users, func(user *openv1alpha1resource.User) (string, *openv1alpha1resource.User) {
			return user.Name, user
		})
	}

	return lo.Map(events, func(event *openv1alpha1resource.Event, _ int) *Moment {
		customFields := make([]map[string]any, 0, len(event.CustomFieldValues))
		lo.ForEach(event.CustomFieldValues, func(value *commons.CustomFieldValue, _ int) {
			switch value.GetProperty().GetType().(type) {
			case *commons.Property_Text:
				customFields = append(customFields, map[string]any{
					value.GetProperty().GetName(): value.GetText().GetValue(),
				})
			case *commons.Property_Number:
				customFields = append(customFields, map[string]any{
					value.GetProperty().GetName(): value.GetNumber().GetValue(),
				})
			case *commons.Property_Enums:
				customFields = append(customFields, map[string]any{
					value.GetProperty().GetName(): value.GetProperty().GetType().(*commons.Property_Enums).Enums.GetValues()[value.GetEnums().GetId()],
				})
			case *commons.Property_Time:
				customFields = append(customFields, map[string]any{
					value.GetProperty().GetName(): value.GetTime().GetValue().AsTime().In(time.Local).Format(time.RFC3339Nano),
				})
			case *commons.Property_User:
				customFields = append(customFields, map[string]any{
					value.GetProperty().GetName(): lo.Map(value.GetUser().GetIds(), func(id string, _ int) string { return *name2User[name.User{UserID: id}.String()].Nickname }),
				})
			}
		})
		return &Moment{
			Name:              event.DisplayName,
			Description:       event.Description,
			TriggerTime:       event.TriggerTime.AsTime().In(time.Local).Format(time.RFC3339Nano),
			Duration:          fmt.Sprintf("%.9fs", event.Duration.AsDuration().Seconds()),
			Attribute:         lo.If(event.CustomizedFields != nil, event.CustomizedFields).Else(map[string]string{}),
			CustomFieldValues: customFields,
		}
	}), nil
}

<<<<<<< HEAD
func (c *recordClient) ListAll(ctx context.Context, options *ListRecordsOptions, io *iostreams.IOStreams) ([]*openv1alpha1resource.Record, error) {
=======
func (c *recordClient) SearchAll(ctx context.Context, options *SearchRecordsOptions) ([]*openv1alpha1resource.Record, error) {
>>>>>>> 41d36fc3
	if options.Project.ProjectID == "" {
		return nil, errors.Errorf("invalid project: %s", options.Project)
	}

<<<<<<< HEAD
	filter := c.filter(ctx, options, io)

=======
	filter := c.buildSearchFilter(options)
>>>>>>> 41d36fc3
	var (
		pageToken = ""
		ret       []*openv1alpha1resource.Record
	)

	for {
		req := connect.NewRequest(&openv1alpha1service.SearchRecordsRequest{
			Parent:    options.Project.String(),
			PageSize:  constants.MaxPageSize,
			PageToken: pageToken,
			OrderBy:   options.OrderBy,
		})

		if filter != "" {
			req.Msg.QueryFilter = &openv1alpha1service.SearchRecordsRequest_Filter{
				Filter: filter,
			}
		}

		res, err := c.recordServiceClient.SearchRecords(ctx, req)
		if err != nil {
			return nil, fmt.Errorf("failed to search records: %w", err)
		}

		ret = append(ret, res.Msg.Records...)

		isEmpty := len(res.Msg.Records) == 0
		isLastPage := isEmpty || len(res.Msg.Records) < constants.MaxPageSize || res.Msg.NextPageToken == ""
		if isLastPage {
			break
		}
		pageToken = res.Msg.NextPageToken
	}

	return ret, nil
}

<<<<<<< HEAD
func (c *recordClient) ListWithPagination(ctx context.Context, options *ListRecordsOptions, pageSize int, skip int, io *iostreams.IOStreams) ([]*openv1alpha1resource.Record, error) {
=======
func (c *recordClient) SearchWithPageToken(ctx context.Context, options *SearchRecordsOptions) (*SearchRecordsResult, error) {
>>>>>>> 41d36fc3
	if options.Project.ProjectID == "" {
		return nil, errors.Errorf("invalid project: %s", options.Project)
	}

<<<<<<< HEAD
	filter := c.filter(ctx, options, io)
=======
	filter := c.buildSearchFilter(options)
>>>>>>> 41d36fc3

	req := connect.NewRequest(&openv1alpha1service.SearchRecordsRequest{
		Parent:    options.Project.String(),
		PageSize:  options.PageSize,
		PageToken: options.PageToken,
		OrderBy:   options.OrderBy,
	})

	if filter != "" {
		req.Msg.QueryFilter = &openv1alpha1service.SearchRecordsRequest_Filter{
			Filter: filter,
		}
	}

	res, err := c.recordServiceClient.SearchRecords(ctx, req)
	if err != nil {
		return nil, fmt.Errorf("failed to search records: %w", err)
	}

	return &SearchRecordsResult{
		Records:       res.Msg.Records,
		NextPageToken: res.Msg.NextPageToken,
		TotalSize:     res.Msg.TotalSize,
	}, nil
}

<<<<<<< HEAD
func (c *recordClient) filter(ctx context.Context, opts *ListRecordsOptions, io *iostreams.IOStreams) string {
=======
// buildSearchFilter builds the filter string for the SearchRecords API using AIP-160 syntax.
func (c *recordClient) buildSearchFilter(opts *SearchRecordsOptions) string {
>>>>>>> 41d36fc3
	var filters []string
	if !opts.IncludeArchive {
		filters = append(filters, "isArchived = false")
	}
	if len(opts.Titles) > 0 {
		quotedTitles := lo.Map(opts.Titles, func(title string, _ int) string {
			return fmt.Sprintf(`"%s"`, title)
		})
		filters = append(filters, fmt.Sprintf("title in [%s]", strings.Join(quotedTitles, ", ")))
	}
	if len(opts.Labels) > 0 {
<<<<<<< HEAD
		// Transform label display names to label IDs, following backend implementation
		labelFilters, err := c.transformLabels(ctx, opts.Project.String(), opts.Labels)
		if err != nil {
			// If label lookup fails, log warning but don't fail the entire request
			io.Printf("Warning: failed to lookup labels: %v\n", err)
		} else if len(labelFilters) > 0 {
			filters = append(filters, "("+strings.Join(labelFilters, ` OR `)+")")
=======
		labelIDs, err := c.transformLabelsToIDs(context.TODO(), opts.Project.String(), opts.Labels)
		if err != nil {
			fmt.Printf("Warning: failed to lookup labels: %v\n", err)
		} else if len(labelIDs) > 0 {
			quotedIDs := lo.Map(labelIDs, func(id string, _ int) string {
				return fmt.Sprintf(`"%s"`, id)
			})
			filters = append(filters, fmt.Sprintf("relatedLabels.id in [%s]", strings.Join(quotedIDs, ", ")))
>>>>>>> 41d36fc3
		}
	}
	return strings.Join(filters, " AND ")
}

func (c *recordClient) GenerateRecordThumbnailUploadUrl(ctx context.Context, recordName *name.Record) (string, error) {
	req := connect.NewRequest(&openv1alpha1service.GenerateRecordThumbnailUploadUrlRequest{
		Record: recordName.String(),
	})
	resp, err := c.recordServiceClient.GenerateRecordThumbnailUploadUrl(ctx, req)
	if err != nil {
		return "", err
	}
	return resp.Msg.PreSignedUri, nil
}

func (c *recordClient) RecordId2Name(ctx context.Context, recordIdOrName string, projectName *name.Project) (*name.Record, error) {
	recordName, err := name.NewRecord(recordIdOrName)
	if err == nil {
		return recordName, nil
	}

	recordName = &name.Record{
		ProjectID: projectName.ProjectID,
		RecordID:  recordIdOrName,
	}

	if _, err := c.Get(ctx, recordName); err != nil {
		return nil, errors.Wrapf(err, "unable to get record: %s", recordName.String())
	}

	return recordName, nil
}

// transformLabelsToIDs converts label display names to just IDs
func (c *recordClient) transformLabelsToIDs(ctx context.Context, parent string, labelNames []string) ([]string, error) {
	if len(labelNames) == 0 {
		return nil, nil
	}

	// Create a map to track label display name to ID mapping
	labelNameIdMap := make(map[string]string)
	for _, labelName := range labelNames {
		labelNameIdMap[labelName] = ""
	}

	// List labels from platform server using batch lookup
	req := connect.NewRequest(&openv1alpha1service.ListLabelsRequest{
		Parent:   parent,
		Filter:   fmt.Sprintf("display_name=[%s]", strings.Join(labelNames, `,`)),
		PageSize: constants.MaxPageSize,
	})
	labelResp, err := c.labelServiceClient.ListLabels(ctx, req)
	if err != nil {
		return nil, fmt.Errorf("failed to list labels: %w", err)
	}

	// Extract label IDs from the response
	for _, label := range labelResp.Msg.Labels {
		labelNameArr := strings.Split(label.Name, `/`)
		labelId := labelNameArr[len(labelNameArr)-1]
		labelNameIdMap[label.DisplayName] = labelId
	}

	// Check for missing labels
	var missedLabelNames []string
	for labelName, labelId := range labelNameIdMap {
		if labelId == "" {
			missedLabelNames = append(missedLabelNames, labelName)
		}
	}
	if len(missedLabelNames) > 0 {
		return nil, fmt.Errorf("labels not found: %v", strings.Join(missedLabelNames, ","))
	}

	// Return just the IDs in the same order as input
	var ret []string
	for _, labelName := range labelNames {
		labelId := labelNameIdMap[labelName]
		ret = append(ret, labelId)
	}

	return ret, nil
}<|MERGE_RESOLUTION|>--- conflicted
+++ resolved
@@ -26,10 +26,10 @@
 	openv1alpha1service "buf.build/gen/go/coscene-io/coscene-openapi/protocolbuffers/go/coscene/openapi/dataplatform/v1alpha1/services"
 	"connectrpc.com/connect"
 	"github.com/coscene-io/cocli/internal/constants"
-	"github.com/coscene-io/cocli/internal/iostreams"
 	"github.com/coscene-io/cocli/internal/name"
 	"github.com/pkg/errors"
 	"github.com/samber/lo"
+	log "github.com/sirupsen/logrus"
 	"google.golang.org/genproto/protobuf/field_mask"
 )
 
@@ -79,19 +79,11 @@
 	// ListAllMoments lists all moments in a record.
 	ListAllMoments(ctx context.Context, recordName *name.Record) ([]*Moment, error)
 
-<<<<<<< HEAD
-	// ListAll lists all records in a project.
-	ListAll(ctx context.Context, options *ListRecordsOptions, io *iostreams.IOStreams) ([]*openv1alpha1resource.Record, error)
-
-	// ListWithPagination lists records in a project with pagination support.
-	ListWithPagination(ctx context.Context, options *ListRecordsOptions, pageSize int, skip int, io *iostreams.IOStreams) ([]*openv1alpha1resource.Record, error)
-=======
 	// SearchAll searches all records in a project using the new SearchRecords API.
 	SearchAll(ctx context.Context, options *SearchRecordsOptions) ([]*openv1alpha1resource.Record, error)
 
 	// SearchWithPageToken searches records with page token support (new API).
 	SearchWithPageToken(ctx context.Context, options *SearchRecordsOptions) (*SearchRecordsResult, error)
->>>>>>> 41d36fc3
 
 	// GenerateRecordThumbnailUploadUrl generates a pre-signed URL for uploading a record thumbnail.
 	GenerateRecordThumbnailUploadUrl(ctx context.Context, recordName *name.Record) (string, error)
@@ -464,21 +456,12 @@
 	}), nil
 }
 
-<<<<<<< HEAD
-func (c *recordClient) ListAll(ctx context.Context, options *ListRecordsOptions, io *iostreams.IOStreams) ([]*openv1alpha1resource.Record, error) {
-=======
 func (c *recordClient) SearchAll(ctx context.Context, options *SearchRecordsOptions) ([]*openv1alpha1resource.Record, error) {
->>>>>>> 41d36fc3
 	if options.Project.ProjectID == "" {
 		return nil, errors.Errorf("invalid project: %s", options.Project)
 	}
 
-<<<<<<< HEAD
-	filter := c.filter(ctx, options, io)
-
-=======
-	filter := c.buildSearchFilter(options)
->>>>>>> 41d36fc3
+	filter := c.buildSearchFilter(ctx, options)
 	var (
 		pageToken = ""
 		ret       []*openv1alpha1resource.Record
@@ -516,20 +499,12 @@
 	return ret, nil
 }
 
-<<<<<<< HEAD
-func (c *recordClient) ListWithPagination(ctx context.Context, options *ListRecordsOptions, pageSize int, skip int, io *iostreams.IOStreams) ([]*openv1alpha1resource.Record, error) {
-=======
 func (c *recordClient) SearchWithPageToken(ctx context.Context, options *SearchRecordsOptions) (*SearchRecordsResult, error) {
->>>>>>> 41d36fc3
 	if options.Project.ProjectID == "" {
 		return nil, errors.Errorf("invalid project: %s", options.Project)
 	}
 
-<<<<<<< HEAD
-	filter := c.filter(ctx, options, io)
-=======
-	filter := c.buildSearchFilter(options)
->>>>>>> 41d36fc3
+	filter := c.buildSearchFilter(ctx, options)
 
 	req := connect.NewRequest(&openv1alpha1service.SearchRecordsRequest{
 		Parent:    options.Project.String(),
@@ -556,12 +531,8 @@
 	}, nil
 }
 
-<<<<<<< HEAD
-func (c *recordClient) filter(ctx context.Context, opts *ListRecordsOptions, io *iostreams.IOStreams) string {
-=======
 // buildSearchFilter builds the filter string for the SearchRecords API using AIP-160 syntax.
-func (c *recordClient) buildSearchFilter(opts *SearchRecordsOptions) string {
->>>>>>> 41d36fc3
+func (c *recordClient) buildSearchFilter(ctx context.Context, opts *SearchRecordsOptions) string {
 	var filters []string
 	if !opts.IncludeArchive {
 		filters = append(filters, "isArchived = false")
@@ -573,24 +544,15 @@
 		filters = append(filters, fmt.Sprintf("title in [%s]", strings.Join(quotedTitles, ", ")))
 	}
 	if len(opts.Labels) > 0 {
-<<<<<<< HEAD
-		// Transform label display names to label IDs, following backend implementation
-		labelFilters, err := c.transformLabels(ctx, opts.Project.String(), opts.Labels)
+		labelIDs, err := c.transformLabelsToIDs(ctx, opts.Project.String(), opts.Labels)
 		if err != nil {
-			// If label lookup fails, log warning but don't fail the entire request
-			io.Printf("Warning: failed to lookup labels: %v\n", err)
-		} else if len(labelFilters) > 0 {
-			filters = append(filters, "("+strings.Join(labelFilters, ` OR `)+")")
-=======
-		labelIDs, err := c.transformLabelsToIDs(context.TODO(), opts.Project.String(), opts.Labels)
-		if err != nil {
-			fmt.Printf("Warning: failed to lookup labels: %v\n", err)
+			// Log warning using logrus, don't fail the entire request
+			log.Warnf("failed to lookup labels: %v", err)
 		} else if len(labelIDs) > 0 {
 			quotedIDs := lo.Map(labelIDs, func(id string, _ int) string {
 				return fmt.Sprintf(`"%s"`, id)
 			})
 			filters = append(filters, fmt.Sprintf("relatedLabels.id in [%s]", strings.Join(quotedIDs, ", ")))
->>>>>>> 41d36fc3
 		}
 	}
 	return strings.Join(filters, " AND ")
